/*
 * Copyright 2018- The Pixie Authors.
 *
 * Licensed under the Apache License, Version 2.0 (the "License");
 * you may not use this file except in compliance with the License.
 * You may obtain a copy of the License at
 *
 *     http://www.apache.org/licenses/LICENSE-2.0
 *
 * Unless required by applicable law or agreed to in writing, software
 * distributed under the License is distributed on an "AS IS" BASIS,
 * WITHOUT WARRANTIES OR CONDITIONS OF ANY KIND, either express or implied.
 * See the License for the specific language governing permissions and
 * limitations under the License.
 *
 * SPDX-License-Identifier: Apache-2.0
 */

#include <gmock/gmock.h>
#include <gtest/gtest.h>

#include <string>

#include "src/common/base/base.h"
#include "src/common/exec/exec.h"
#include "src/common/testing/test_environment.h"
#include "src/shared/types/column_wrapper.h"
#include "src/shared/types/types.h"
#include "src/stirling/source_connectors/socket_tracer/socket_trace_connector.h"
#include "src/stirling/source_connectors/socket_tracer/testing/container_images.h"
#include "src/stirling/source_connectors/socket_tracer/testing/protocol_checkers.h"
#include "src/stirling/source_connectors/socket_tracer/testing/socket_trace_bpf_test_fixture.h"
#include "src/stirling/source_connectors/socket_tracer/uprobe_symaddrs.h"
#include "src/stirling/testing/common.h"

namespace px {
namespace stirling {

namespace http = protocols::http;

using ::px::stirling::testing::EqHTTPRecord;
using ::px::stirling::testing::FindRecordIdxMatchesPID;
using ::px::stirling::testing::GetTargetRecords;
using ::px::stirling::testing::SocketTraceBPFTest;
using ::px::stirling::testing::ToRecordVector;

using ::testing::StrEq;
using ::testing::UnorderedElementsAre;

class NginxOpenSSL_1_1_0_ContainerWrapper
    : public ::px::stirling::testing::NginxOpenSSL_1_1_0_Container {
 public:
  int32_t PID() const { return NginxWorkerPID(); }
};

class NginxOpenSSL_1_1_1_ContainerWrapper
    : public ::px::stirling::testing::NginxOpenSSL_1_1_1_Container {
 public:
  int32_t PID() const { return NginxWorkerPID(); }
};

class Node12_3_1ContainerWrapper : public ::px::stirling::testing::Node12_3_1Container {
 public:
  int32_t PID() const { return process_pid(); }
};

class Node14_18_1AlpineContainerWrapper
    : public ::px::stirling::testing::Node14_18_1AlpineContainer {
 public:
  int32_t PID() const { return process_pid(); }
};

// Includes all information we need to extract from the trace records, which are used to verify
// against the expected results.
struct TraceRecords {
  std::vector<http::Record> http_records;
  std::vector<std::string> remote_address;
};

template <typename TServerContainer, bool TForceFptrs>
class BaseOpenSSLTraceTest : public SocketTraceBPFTest</* TClientSideTracing */ false> {
 protected:
  BaseOpenSSLTraceTest() {
    // Run the nginx HTTPS server.
    // The container runner will make sure it is in the ready state before unblocking.
    // Stirling will run after this unblocks, as part of SocketTraceBPFTest SetUp().
    StatusOr<std::string> run_result = server_.Run(std::chrono::seconds{60});
    PL_CHECK_OK(run_result);

    // Sleep an additional second, just to be safe.
    sleep(1);
  }

  void SetUp() override {
    original_openssl_force_raw_fptrs_ = FLAGS_openssl_force_raw_fptrs;
    FLAGS_openssl_force_raw_fptrs = force_fptr_;

    SocketTraceBPFTest::SetUp();
  }

  void TearDown() override {
    SocketTraceBPFTest::TearDown();

    FLAGS_openssl_force_raw_fptrs = original_openssl_force_raw_fptrs_;
  }

  // Returns the trace records of the process specified by the input pid.
  TraceRecords GetTraceRecords(int pid) {
    std::vector<TaggedRecordBatch> tablets =
        this->ConsumeRecords(SocketTraceConnector::kHTTPTableNum);
    if (tablets.empty()) {
      return {};
    }
    types::ColumnWrapperRecordBatch record_batch = tablets[0].records;
    std::vector<size_t> server_record_indices =
        FindRecordIdxMatchesPID(record_batch, kHTTPUPIDIdx, pid);
    std::vector<http::Record> http_records = ToRecordVector(record_batch, server_record_indices);
    std::vector<std::string> remote_addresses =
        testing::GetRemoteAddrs(record_batch, server_record_indices);
    return {std::move(http_records), std::move(remote_addresses)};
  }

  TServerContainer server_;
  bool force_fptr_ = TForceFptrs;
  bool original_openssl_force_raw_fptrs_;
};

//-----------------------------------------------------------------------------
// Test Scenarios
//-----------------------------------------------------------------------------

// The is the response to `GET /index.html`.
std::string_view kNginxRespBody = R"(<!DOCTYPE html>
<html>
<head>
<title>Welcome to nginx!</title>
<style>
    body {
        width: 35em;
        margin: 0 auto;
        font-family: Tahoma, Verdana, Arial, sans-serif;
    }
</style>
</head>
<body>
<h1>Welcome to nginx!</h1>
<p>If you see this page, the nginx web server is successfully installed and
working. Further configuration is required.</p>

<p>For online documentation and support please refer to
<a href="http://nginx.org/">nginx.org</a>.<br/>
Commercial support is available at
<a href... [TRUNCATED])";

http::Record GetExpectedHTTPRecord() {
  http::Record expected_record;
  expected_record.req.minor_version = 1;
  expected_record.req.req_method = "GET";
  expected_record.req.req_path = "/index.html";
  expected_record.req.body = "";
  expected_record.resp.resp_status = 200;
  expected_record.resp.resp_message = "OK";
  expected_record.resp.body = kNginxRespBody;
  return expected_record;
}

typedef ::testing::Types<NginxOpenSSL_1_1_0_ContainerWrapper, NginxOpenSSL_1_1_1_ContainerWrapper,
                         Node12_3_1ContainerWrapper, Node14_18_1AlpineContainerWrapper>
    OpenSSLServerImplementations;

template <typename T>
using OpenSSLTraceDlsymTest = BaseOpenSSLTraceTest<T, false>;

template <typename T>
using OpenSSLTraceRawFptrsTest = BaseOpenSSLTraceTest<T, true>;

#define OPENSSL_TYPED_TEST(TestCase, CodeBlock) \
TYPED_TEST(OpenSSLTraceDlsymTest, TestCase) CodeBlock \
TYPED_TEST(OpenSSLTraceRawFptrsTest, TestCase) CodeBlock

TYPED_TEST_SUITE(OpenSSLTraceDlsymTest, OpenSSLServerImplementations);
TYPED_TEST_SUITE(OpenSSLTraceRawFptrsTest, OpenSSLServerImplementations);

OPENSSL_TYPED_TEST(ssl_capture_curl_client, {
  PL_SET_FOR_SCOPE(FLAGS_openssl_force_raw_fptrs, this->force_fptr_);
  LOG(INFO) << absl::Substitute("Running with FLAGS_openssl_force_raw_fptrs: $0", this->force_fptr_);

  this->StartTransferDataThread();

  // Make an SSL request with curl.
  // Because the server uses a self-signed certificate, curl will normally refuse to connect.
  // This is similar to the warning pages that Firefox/Chrome would display.
  // To take an exception and make the SSL connection anyways, we use the --insecure flag.

  // Run the client in the network of the server, so they can connect to each other.
  ::px::stirling::testing::CurlContainer client;
  ASSERT_OK(client.Run(std::chrono::seconds{60},
                       {absl::Substitute("--network=container:$0", this->server_.container_name())},
                       {"--insecure", "-s", "-S", "https://localhost:443/index.html"}));
  client.Wait();
  this->StopTransferDataThread();

  TraceRecords records = this->GetTraceRecords(this->server_.PID());
  http::Record expected_record = GetExpectedHTTPRecord();

  EXPECT_THAT(records.http_records, UnorderedElementsAre(EqHTTPRecord(expected_record)));
  EXPECT_THAT(records.remote_address, UnorderedElementsAre(StrEq("127.0.0.1")));
})

OPENSSL_TYPED_TEST(ssl_capture_ruby_client, {
  PL_SET_FOR_SCOPE(FLAGS_openssl_force_raw_fptrs, this->force_fptr_);
  LOG(INFO) << absl::Substitute("Running with FLAGS_openssl_force_raw_fptrs: $0", this->force_fptr_);

  this->StartTransferDataThread();

  // Make multiple requests and make sure we capture all of them.
  std::string rb_script = R"(
        require 'net/http'
        require 'uri'

        $i = 0
        while $i < 3 do
          uri = URI.parse('https://localhost:443/index.html')
          http = Net::HTTP.new(uri.host, uri.port)
          http.use_ssl = true
          http.verify_mode = OpenSSL::SSL::VERIFY_NONE
          request = Net::HTTP::Get.new(uri.request_uri)
          response = http.request(request)
          p response.body

          sleep(1)

          $i += 1
        end
  )";

  // Make an SSL request with the client.
  // Run the client in the network of the server, so they can connect to each other.
  ::px::stirling::testing::RubyContainer client;
  ASSERT_OK(client.Run(std::chrono::seconds{60},
                       {absl::Substitute("--network=container:$0", this->server_.container_name())},
                       {"ruby", "-e", rb_script}));
  client.Wait();
  this->StopTransferDataThread();

  TraceRecords records = this->GetTraceRecords(this->server_.PID());
  http::Record expected_record = GetExpectedHTTPRecord();

  EXPECT_THAT(records.http_records,
              UnorderedElementsAre(EqHTTPRecord(expected_record), EqHTTPRecord(expected_record),
                                   EqHTTPRecord(expected_record)));
  EXPECT_THAT(records.remote_address,
              UnorderedElementsAre(StrEq("127.0.0.1"), StrEq("127.0.0.1"), StrEq("127.0.0.1")));
})

OPENSSL_TYPED_TEST(ssl_capture_node_client, {
  PL_SET_FOR_SCOPE(FLAGS_openssl_force_raw_fptrs, this->force_fptr_);
  LOG(INFO) << absl::Substitute("Running with FLAGS_openssl_force_raw_fptrs: $0", this->force_fptr_);

  this->StartTransferDataThread();

  // Make an SSL request with the client.
  // Run the client in the network of the server, so they can connect to each other.
  ::px::stirling::testing::NodeClientContainer client;
  ASSERT_OK(client.Run(std::chrono::seconds{60},
                       {absl::Substitute("--network=container:$0", this->server_.container_name())},
                       {"node", "/etc/node/https_client.js"}));
  client.Wait();
  this->StopTransferDataThread();

  TraceRecords records = this->GetTraceRecords(this->server_.PID());
  http::Record expected_record = GetExpectedHTTPRecord();

  EXPECT_THAT(records.http_records, UnorderedElementsAre(EqHTTPRecord(expected_record)));
  EXPECT_THAT(records.remote_address, UnorderedElementsAre(StrEq("127.0.0.1")));
<<<<<<< HEAD
})
=======
  LOG(INFO) << "Trigger tests to see if it reduces flakiness";
}
>>>>>>> 56c34def

}  // namespace stirling
}  // namespace px<|MERGE_RESOLUTION|>--- conflicted
+++ resolved
@@ -273,12 +273,8 @@
 
   EXPECT_THAT(records.http_records, UnorderedElementsAre(EqHTTPRecord(expected_record)));
   EXPECT_THAT(records.remote_address, UnorderedElementsAre(StrEq("127.0.0.1")));
-<<<<<<< HEAD
+  LOG(INFO) << "Trigger tests to see if it reduces flakiness";
 })
-=======
-  LOG(INFO) << "Trigger tests to see if it reduces flakiness";
-}
->>>>>>> 56c34def
 
 }  // namespace stirling
 }  // namespace px