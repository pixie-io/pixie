# Copyright 2020 The NATS Authors

# Licensed under the Apache License, Version 2.0 (the "License");
# you may not use this file except in compliance with the License.
# You may obtain a copy of the License at

# http://www.apache.org/licenses/LICENSE-2.0

# Unless required by applicable law or agreed to in writing, software
# distributed under the License is distributed on an "AS IS" BASIS,
# WITHOUT WARRANTIES OR CONDITIONS OF ANY KIND, either express or implied.
# See the License for the specific language governing permissions and
# limitations under the License.
#
# SPDX-License-Identifier: Apache-2.0
#
# File modified from the original to use our specific names/namespaces
# and to set some other config options.
---
apiVersion: v1
kind: ConfigMap
metadata:
  name: nats-config
data:
  # yamllint disable rule:indentation
  nats.conf: |
    pid_file: "/var/run/nats/nats.pid"
    http: 8222

    tls {
      ca_file: "/etc/nats-server-tls-certs/ca.crt",
      cert_file: "/etc/nats-server-tls-certs/server.crt",
      key_file: "/etc/nats-server-tls-certs/server.key",
      timeout: 3
    }
  # yamllint enable rule:indentation
---
apiVersion: v1
kind: Service
metadata:
  name: pl-nats
  labels:
    name: pl-nats
spec:
  selector:
    name: pl-nats
  ports:
  - name: client
    port: 4222
---
apiVersion: v1
kind: Service
metadata:
  name: pl-nats-mgmt
  labels:
    name: pl-nats
spec:
  selector:
    name: pl-nats
  clusterIP: None
  ports:
  - name: cluster
    port: 6222
  - name: monitor
    port: 8222
  - name: metrics
    port: 7777
  - name: leafnodes
    port: 7422
  - name: gateways
    port: 7522
---
apiVersion: apps/v1
kind: StatefulSet
metadata:
  name: pl-nats
  labels:
    name: pl-nats
spec:
  selector:
    matchLabels:
      name: pl-nats
  replicas: 1
  serviceName: pl-nats
  template:
    metadata:
      labels:
        name: pl-nats
        plane: control
    spec:
      # Common volumes for the containers
      volumes:
      - name: nats-server-tls-volume
        secret:
          secretName: service-tls-certs
      - name: config-volume
        configMap:
          name: nats-config
      - name: pid
        emptyDir: {}

      # Required to be able to HUP signal and apply config reload
      # to the server without restarting the pod.
      shareProcessNamespace: true

      #################
      #               #
      #  NATS Server  #
      #               #
      #################
      terminationGracePeriodSeconds: 60
      containers:
      - name: pl-nats
        image: gcr.io/pixie-oss/pixie-prod/vizier-deps/nats:multiarch-2.8.4-alpine3.15
        ports:
        - containerPort: 4222
          name: client
        - containerPort: 7422
          name: leafnodes
        - containerPort: 6222
          name: cluster
        - containerPort: 8222
          name: monitor
        - containerPort: 7777
          name: metrics
        command:
        - "nats-server"
        - "--config"
        - "/etc/nats-config/nats.conf"

        # Required to be able to define an environment variable
        # that refers to other environment variables.  This env var
        # is later used as part of the configuration file.
        env:
        - name: POD_NAME
          valueFrom:
            fieldRef:
              fieldPath: metadata.name
        - name: POD_NAMESPACE
          valueFrom:
            fieldRef:
              fieldPath: metadata.namespace
        - name: CLUSTER_ADVERTISE
          value: $(POD_NAME).pl-nats.$(POD_NAMESPACE).svc
        volumeMounts:
        - name: config-volume
          mountPath: /etc/nats-config
        - name: nats-server-tls-volume
          mountPath: /etc/nats-server-tls-certs
        - name: pid
          mountPath: /var/run/nats

        # Liveness/Readiness probes against the monitoring
        #
        livenessProbe:
          httpGet:
            path: /
            port: 8222
          initialDelaySeconds: 10
          timeoutSeconds: 5
        readinessProbe:
          httpGet:
            path: /
            port: 8222
          initialDelaySeconds: 10
          timeoutSeconds: 5

        # Gracefully stop NATS Server on pod deletion or image upgrade.
        #
        lifecycle:
          preStop:
            exec:
              # Using the alpine based NATS image, we add an extra sleep that is
              # the same amount as the terminationGracePeriodSeconds to allow
              # the NATS Server to gracefully terminate the client connections.
              #
              command: ["/bin/sh", "-c", "/nats-server -sl=ldm=/var/run/nats/nats.pid && /bin/sleep 60"]
<<<<<<< HEAD
        securityContext:
          allowPrivilegeEscalation: false
          capabilities:
            drop:
            - ALL
          seccompProfile:
            type: RuntimeDefault
      securityContext:
        runAsUser: 10100
        runAsGroup: 10100
        fsGroup: 10100
        runAsNonRoot: true
        seccompProfile:
          type: RuntimeDefault
=======
      tolerations:
      - key: "kubernetes.io/arch"
        operator: "Equal"
        value: "amd64"
        effect: "NoSchedule"
      - key: "kubernetes.io/arch"
        operator: "Equal"
        value: "amd64"
        effect: "NoExecute"
      - key: "kubernetes.io/arch"
        operator: "Equal"
        value: "arm64"
        effect: "NoSchedule"
      - key: "kubernetes.io/arch"
        operator: "Equal"
        value: "arm64"
        effect: "NoExecute"
>>>>>>> 584abfd6
<|MERGE_RESOLUTION|>--- conflicted
+++ resolved
@@ -175,7 +175,7 @@
               # the NATS Server to gracefully terminate the client connections.
               #
               command: ["/bin/sh", "-c", "/nats-server -sl=ldm=/var/run/nats/nats.pid && /bin/sleep 60"]
-<<<<<<< HEAD
+
         securityContext:
           allowPrivilegeEscalation: false
           capabilities:
@@ -183,6 +183,7 @@
             - ALL
           seccompProfile:
             type: RuntimeDefault
+
       securityContext:
         runAsUser: 10100
         runAsGroup: 10100
@@ -190,7 +191,7 @@
         runAsNonRoot: true
         seccompProfile:
           type: RuntimeDefault
-=======
+
       tolerations:
       - key: "kubernetes.io/arch"
         operator: "Equal"
@@ -207,5 +208,4 @@
       - key: "kubernetes.io/arch"
         operator: "Equal"
         value: "arm64"
-        effect: "NoExecute"
->>>>>>> 584abfd6
+        effect: "NoExecute"