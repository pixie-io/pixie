--- conflicted
+++ resolved
@@ -179,16 +179,10 @@
 
     Returns: formatted redis_events DataFrame.
     '''
-<<<<<<< HEAD
-    # Filter for server-side tracing (Redis DB on cluster)
-    df = df[df.trace_role == 2]
-    df = format_events_table(df, 'latency')
-=======
     # Add source, destination columns.
     df = add_source_dest_columns(df)
 
-    df = format_events_table(df, 'latency_ns')
->>>>>>> be873c3b
+    df = format_events_table(df, 'latency')
     df.resp_size = px.length(df.resp)
     return df
 
