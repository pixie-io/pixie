--- conflicted
+++ resolved
@@ -169,16 +169,11 @@
     @filter_responses_with_none_code: flag to filter out MySQL
         responses where no data is returned.
     Returns: formatted mysql_events DataFrame.
-<<<<<<< HEAD
     '''
     # Add source, destination columns.
     df = add_source_dest_columns(df)
 
-    df = format_events_table(df, 'latency_ns')
-=======
-    """
     df = format_events_table(df, 'latency')
->>>>>>> 444466ca
     df.failure = df['resp_status'] == 3
     df.resp_size = px.Bytes(px.length(df.resp_body))
 
