--- conflicted
+++ resolved
@@ -5,10 +5,6 @@
 
 | Company                                           |  Notes                                                                                                               |
 | ------------------------------------------------  | :-----------------------------------------------------------------------------------------------------------------:  |
-<<<<<<< HEAD
-| [New Relic](https://newrelic.com/)                | [Website](https://newrelic.com/platform/kubernetes-pixie)                                                           |
-| [Seekret](https://seekret.io)                     | [Website](https://www.seekret.io/product)
-=======
 | [New Relic](https://newrelic.com/)                | [Website](https://newrelic.com/platform/kubernetes-pixie)                                                            |
-| [Speedscale](https://speedscale.com/)             | [Website](https://speedscale.com/kubernetes/)                                                                        |
->>>>>>> 0c285278
+| [Seekret](https://seekret.io)                     | [Website](https://www.seekret.io/product)                                                                            | 
+| [Speedscale](https://speedscale.com/)             | [Website](https://speedscale.com/kubernetes/)                                                                        |